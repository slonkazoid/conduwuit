use crate::{database::Config, utils, Error, Result};
use log::error;
use ruma::{
    api::federation::discovery::{ServerSigningKeys, VerifyKey},
    ServerName, ServerSigningKeyId,
};
use std::{
    collections::{BTreeMap, HashMap},
    sync::{Arc, RwLock},
    time::Duration,
};
use trust_dns_resolver::TokioAsyncResolver;

pub const COUNTER: &str = "c";

<<<<<<< HEAD
pub type DestinationCache = Arc<RwLock<HashMap<Box<ServerName>, (String, Option<String>)>>>;
=======
type WellKnownMap = HashMap<Box<ServerName>, (String, Option<String>)>;
>>>>>>> 6da40225

#[derive(Clone)]
pub struct Globals {
    pub actual_destination_cache: Arc<RwLock<WellKnownMap>>, // actual_destination, host
    pub(super) globals: sled::Tree,
    config: Config,
    keypair: Arc<ruma::signatures::Ed25519KeyPair>,
    reqwest_client: reqwest::Client,
<<<<<<< HEAD
    pub actual_destination_cache: DestinationCache, // actual_destination, host
    dns_resolver: TokioAsyncResolver,
    pub(super) servertimeout_signingkey: sled::Tree, // ServerName -> algorithm:key + pubkey
}

impl Globals {
    pub fn load(globals: sled::Tree, server_keys: sled::Tree, config: Config) -> Result<Self> {
=======
    dns_resolver: TokioAsyncResolver,
    jwt_decoding_key: Option<jsonwebtoken::DecodingKey<'static>>,
    pub(super) servertimeout_signingkey: sled::Tree, // ServerName + Timeout Timestamp -> algorithm:key + pubkey
}

impl Globals {
    pub fn load(
        globals: sled::Tree,
        servertimeout_signingkey: sled::Tree,
        config: Config,
    ) -> Result<Self> {
>>>>>>> 6da40225
        let bytes = &*globals
            .update_and_fetch("keypair", utils::generate_keypair)?
            .expect("utils::generate_keypair always returns Some");

        let mut parts = bytes.splitn(2, |&b| b == 0xff);

        let keypair = utils::string_from_bytes(
            // 1. version
            parts
                .next()
                .expect("splitn always returns at least one element"),
        )
        .map_err(|_| Error::bad_database("Invalid version bytes in keypair."))
        .and_then(|version| {
            // 2. key
            parts
                .next()
                .ok_or_else(|| Error::bad_database("Invalid keypair format in database."))
                .map(|key| (version, key))
        })
        .and_then(|(version, key)| {
            ruma::signatures::Ed25519KeyPair::new(&key, version)
                .map_err(|_| Error::bad_database("Private or public keys are invalid."))
        });

        let keypair = match keypair {
            Ok(k) => k,
            Err(e) => {
                error!("Keypair invalid. Deleting...");
                globals.remove("keypair")?;
                return Err(e);
            }
        };

        let reqwest_client = reqwest::Client::builder()
            .connect_timeout(Duration::from_secs(30))
            .timeout(Duration::from_secs(60 * 3))
            .pool_max_idle_per_host(1)
            .build()
            .unwrap();

        let jwt_decoding_key = config
            .jwt_secret
            .as_ref()
            .map(|secret| jsonwebtoken::DecodingKey::from_secret(secret.as_bytes()).into_static());

        Ok(Self {
            globals,
            config,
            keypair: Arc::new(keypair),
            reqwest_client,
            dns_resolver: TokioAsyncResolver::tokio_from_system_conf().map_err(|_| {
                Error::bad_config("Failed to set up trust dns resolver with system config.")
            })?,
            actual_destination_cache: Arc::new(RwLock::new(HashMap::new())),
<<<<<<< HEAD
            servertimeout_signingkey: server_keys,
=======
            jwt_decoding_key,
            servertimeout_signingkey,
>>>>>>> 6da40225
        })
    }

    /// Returns this server's keypair.
    pub fn keypair(&self) -> &ruma::signatures::Ed25519KeyPair {
        &self.keypair
    }

    /// Returns a reqwest client which can be used to send requests.
    pub fn reqwest_client(&self) -> &reqwest::Client {
        &self.reqwest_client
    }

    pub fn next_count(&self) -> Result<u64> {
        Ok(utils::u64_from_bytes(
            &self
                .globals
                .update_and_fetch(COUNTER, utils::increment)?
                .expect("utils::increment will always put in a value"),
        )
        .map_err(|_| Error::bad_database("Count has invalid bytes."))?)
    }

    pub fn current_count(&self) -> Result<u64> {
        self.globals.get(COUNTER)?.map_or(Ok(0_u64), |bytes| {
            Ok(utils::u64_from_bytes(&bytes)
                .map_err(|_| Error::bad_database("Count has invalid bytes."))?)
        })
    }

    pub fn server_name(&self) -> &ServerName {
        self.config.server_name.as_ref()
    }

    pub fn max_request_size(&self) -> u32 {
        self.config.max_request_size
    }

    pub fn allow_registration(&self) -> bool {
        self.config.allow_registration
    }

    pub fn allow_encryption(&self) -> bool {
        self.config.allow_encryption
    }

    pub fn allow_federation(&self) -> bool {
        self.config.allow_federation
    }

    pub fn trusted_servers(&self) -> &[Box<ServerName>] {
        &self.config.trusted_servers
    }

    pub fn dns_resolver(&self) -> &TokioAsyncResolver {
        &self.dns_resolver
    }

<<<<<<< HEAD
=======
    pub fn jwt_decoding_key(&self) -> Option<&jsonwebtoken::DecodingKey<'_>> {
        self.jwt_decoding_key.as_ref()
    }

>>>>>>> 6da40225
    /// TODO: the key valid until timestamp is only honored in room version > 4
    /// Remove the outdated keys and insert the new ones.
    ///
    /// This doesn't actually check that the keys provided are newer than the old set.
    pub fn add_signing_key(&self, origin: &ServerName, keys: &ServerSigningKeys) -> Result<()> {
<<<<<<< HEAD
        // Remove outdated keys
        let now = crate::utils::millis_since_unix_epoch();
        for item in self.servertimeout_signingkey.scan_prefix(origin.as_bytes()) {
            let (k, _) = item?;
            let valid_until = k
                .splitn(2, |&b| b == 0xff)
                .nth(1)
                .map(crate::utils::u64_from_bytes)
                .ok_or_else(|| Error::bad_database("Invalid signing keys."))?
                .map_err(|_| Error::bad_database("Invalid signing key valid until bytes"))?;

            if now > valid_until {
                self.servertimeout_signingkey.remove(k)?;
            }
        }

        let mut key = origin.as_bytes().to_vec();
        key.push(0xff);
        key.extend_from_slice(
            &(keys
                .valid_until_ts
                .duration_since(std::time::UNIX_EPOCH)
                .expect("time is valid")
                .as_millis() as u64)
                .to_be_bytes(),
        );

        self.servertimeout_signingkey.insert(
            key,
            serde_json::to_vec(&keys.verify_keys).expect("ServerSigningKeys are a valid string"),
        )?;
=======
        let mut key1 = origin.as_bytes().to_vec();
        key1.push(0xff);

        let mut key2 = key1.clone();

        let ts = keys
            .valid_until_ts
            .duration_since(std::time::UNIX_EPOCH)
            .expect("time is valid")
            .as_millis() as u64;

        key1.extend_from_slice(&ts.to_be_bytes());
        key2.extend_from_slice(&(ts + 1).to_be_bytes());

        self.servertimeout_signingkey.insert(
            key1,
            serde_json::to_vec(&keys.verify_keys).expect("ServerSigningKeys are a valid string"),
        )?;

        self.servertimeout_signingkey.insert(
            key2,
            serde_json::to_vec(&keys.old_verify_keys)
                .expect("ServerSigningKeys are a valid string"),
        )?;

>>>>>>> 6da40225
        Ok(())
    }

    /// This returns an empty `Ok(BTreeMap<..>)` when there are no keys found for the server.
    pub fn signing_keys_for(
        &self,
        origin: &ServerName,
    ) -> Result<BTreeMap<ServerSigningKeyId, VerifyKey>> {
<<<<<<< HEAD
        let now = crate::utils::millis_since_unix_epoch();
=======
        let mut response = BTreeMap::new();

        let now = crate::utils::millis_since_unix_epoch();

>>>>>>> 6da40225
        for item in self.servertimeout_signingkey.scan_prefix(origin.as_bytes()) {
            let (k, bytes) = item?;
            let valid_until = k
                .splitn(2, |&b| b == 0xff)
                .nth(1)
                .map(crate::utils::u64_from_bytes)
                .ok_or_else(|| Error::bad_database("Invalid signing keys."))?
                .map_err(|_| Error::bad_database("Invalid signing key valid until bytes"))?;
            // If these keys are still valid use em!
            if valid_until > now {
<<<<<<< HEAD
                return serde_json::from_slice(&bytes)
                    .map_err(|_| Error::bad_database("Invalid BTreeMap<> of signing keys"));
            }
        }
        Ok(BTreeMap::default())
=======
                let btree: BTreeMap<_, _> = serde_json::from_slice(&bytes)
                    .map_err(|_| Error::bad_database("Invalid BTreeMap<> of signing keys"))?;
                response.extend(btree);
            }
        }
        Ok(response)
>>>>>>> 6da40225
    }
}<|MERGE_RESOLUTION|>--- conflicted
+++ resolved
@@ -13,11 +13,8 @@
 
 pub const COUNTER: &str = "c";
 
-<<<<<<< HEAD
 pub type DestinationCache = Arc<RwLock<HashMap<Box<ServerName>, (String, Option<String>)>>>;
-=======
 type WellKnownMap = HashMap<Box<ServerName>, (String, Option<String>)>;
->>>>>>> 6da40225
 
 #[derive(Clone)]
 pub struct Globals {
@@ -26,15 +23,6 @@
     config: Config,
     keypair: Arc<ruma::signatures::Ed25519KeyPair>,
     reqwest_client: reqwest::Client,
-<<<<<<< HEAD
-    pub actual_destination_cache: DestinationCache, // actual_destination, host
-    dns_resolver: TokioAsyncResolver,
-    pub(super) servertimeout_signingkey: sled::Tree, // ServerName -> algorithm:key + pubkey
-}
-
-impl Globals {
-    pub fn load(globals: sled::Tree, server_keys: sled::Tree, config: Config) -> Result<Self> {
-=======
     dns_resolver: TokioAsyncResolver,
     jwt_decoding_key: Option<jsonwebtoken::DecodingKey<'static>>,
     pub(super) servertimeout_signingkey: sled::Tree, // ServerName + Timeout Timestamp -> algorithm:key + pubkey
@@ -46,7 +34,6 @@
         servertimeout_signingkey: sled::Tree,
         config: Config,
     ) -> Result<Self> {
->>>>>>> 6da40225
         let bytes = &*globals
             .update_and_fetch("keypair", utils::generate_keypair)?
             .expect("utils::generate_keypair always returns Some");
@@ -102,12 +89,8 @@
                 Error::bad_config("Failed to set up trust dns resolver with system config.")
             })?,
             actual_destination_cache: Arc::new(RwLock::new(HashMap::new())),
-<<<<<<< HEAD
-            servertimeout_signingkey: server_keys,
-=======
+            servertimeout_signingkey,
             jwt_decoding_key,
-            servertimeout_signingkey,
->>>>>>> 6da40225
         })
     }
 
@@ -166,51 +149,15 @@
         &self.dns_resolver
     }
 
-<<<<<<< HEAD
-=======
     pub fn jwt_decoding_key(&self) -> Option<&jsonwebtoken::DecodingKey<'_>> {
         self.jwt_decoding_key.as_ref()
     }
 
->>>>>>> 6da40225
     /// TODO: the key valid until timestamp is only honored in room version > 4
     /// Remove the outdated keys and insert the new ones.
     ///
     /// This doesn't actually check that the keys provided are newer than the old set.
     pub fn add_signing_key(&self, origin: &ServerName, keys: &ServerSigningKeys) -> Result<()> {
-<<<<<<< HEAD
-        // Remove outdated keys
-        let now = crate::utils::millis_since_unix_epoch();
-        for item in self.servertimeout_signingkey.scan_prefix(origin.as_bytes()) {
-            let (k, _) = item?;
-            let valid_until = k
-                .splitn(2, |&b| b == 0xff)
-                .nth(1)
-                .map(crate::utils::u64_from_bytes)
-                .ok_or_else(|| Error::bad_database("Invalid signing keys."))?
-                .map_err(|_| Error::bad_database("Invalid signing key valid until bytes"))?;
-
-            if now > valid_until {
-                self.servertimeout_signingkey.remove(k)?;
-            }
-        }
-
-        let mut key = origin.as_bytes().to_vec();
-        key.push(0xff);
-        key.extend_from_slice(
-            &(keys
-                .valid_until_ts
-                .duration_since(std::time::UNIX_EPOCH)
-                .expect("time is valid")
-                .as_millis() as u64)
-                .to_be_bytes(),
-        );
-
-        self.servertimeout_signingkey.insert(
-            key,
-            serde_json::to_vec(&keys.verify_keys).expect("ServerSigningKeys are a valid string"),
-        )?;
-=======
         let mut key1 = origin.as_bytes().to_vec();
         key1.push(0xff);
 
@@ -236,7 +183,6 @@
                 .expect("ServerSigningKeys are a valid string"),
         )?;
 
->>>>>>> 6da40225
         Ok(())
     }
 
@@ -245,14 +191,10 @@
         &self,
         origin: &ServerName,
     ) -> Result<BTreeMap<ServerSigningKeyId, VerifyKey>> {
-<<<<<<< HEAD
+        let mut response = BTreeMap::new();
+
         let now = crate::utils::millis_since_unix_epoch();
-=======
-        let mut response = BTreeMap::new();
-
-        let now = crate::utils::millis_since_unix_epoch();
-
->>>>>>> 6da40225
+
         for item in self.servertimeout_signingkey.scan_prefix(origin.as_bytes()) {
             let (k, bytes) = item?;
             let valid_until = k
@@ -263,19 +205,11 @@
                 .map_err(|_| Error::bad_database("Invalid signing key valid until bytes"))?;
             // If these keys are still valid use em!
             if valid_until > now {
-<<<<<<< HEAD
-                return serde_json::from_slice(&bytes)
-                    .map_err(|_| Error::bad_database("Invalid BTreeMap<> of signing keys"));
-            }
-        }
-        Ok(BTreeMap::default())
-=======
                 let btree: BTreeMap<_, _> = serde_json::from_slice(&bytes)
                     .map_err(|_| Error::bad_database("Invalid BTreeMap<> of signing keys"))?;
                 response.extend(btree);
             }
         }
         Ok(response)
->>>>>>> 6da40225
     }
 }